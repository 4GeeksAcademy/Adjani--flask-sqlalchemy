<<<<<<< HEAD
Version 3.0.0
-------------

Unreleased

-   Drop support for Python 2, 3.4, and 3.5.
-   Bump minimum version of Flask to 1.0.4.
-   Bump minimum version of SQLAlchemy to 1.2.
-   Remove previously deprecated code.
-   Set ``SQLALCHEMY_TRACK_MODIFICATIONS`` to ``False`` by default.
    :pr:`727`
-   Remove default ``'sqlite:///:memory:'`` setting for
    ``SQLALCHEMY_DATABASE_URI``, raise error when both it and
    ``SQLALCHEMY_BINDS`` are unset. :pr:`731`
-   Configuring SQLite with a relative path is relative to
    ``app.instance_path`` instead of ``app.root_path``. The instance
    folder is created if necessary. :issue:`462`
=======
Version 2.4.3
-------------

Released 2020-05-26

-   Deprecate ``SQLALCHEMY_COMMIT_ON_TEARDOWN`` as it can cause various
    design issues that are difficult to debug. Call
    ``db.session.commit()`` directly instead. :issue:`216`
>>>>>>> d257601c


Version 2.4.2
-------------

Released 2020-05-25

-   Fix bad pagination when records are de-duped. :pr:`812`


Version 2.4.1
-------------

Released 2019-09-24

-   Fix ``AttributeError`` when using multiple binds with polymorphic
    models. :pr:`651`


Version 2.4.0
-------------

Released 2019-04-24

-   Make engine configuration more flexible. (:pr:`684`)
-   Address SQLAlchemy 1.3 deprecations. (:pr:`684`)
-   ``get_or_404()`` and ``first_or_404()`` now accept a ``description``
    parameter to control the 404 message. (:issue:`636`)
-   Use ``time.perf_counter`` for Python 3 on Windows. (:issue:`638`)
-   Drop support for Python 2.6 and 3.3. (:pr:`687`)
-   Add an example of Flask's tutorial project, Flaskr, adapted for
    Flask-SQLAlchemy. (:pr:`720`)


Version 2.3.2
-------------

Released 2017-10-11

-   Don't mask the parent table for single-table inheritance models.
    (:pr:`561`)


Version 2.3.1
-------------

Released 2017-10-05

-   If a model has a table name that matches an existing table in the
    metadata, use that table. Fixes a regression where reflected tables
    were not picked up by models. (:issue:`551`)
-   Raise the correct error when a model has a table name but no primary
    key. (:pr:`556`)
-   Fix ``repr`` on models that don't have an identity because they have
    not been flushed yet. (:issue:`555`)
-   Allow specifying a ``max_per_page`` limit for pagination, to avoid
    users specifying high values in the request args. (:pr:`542`)
-   For ``paginate`` with ``error_out=False``, the minimum value for
    ``page`` is 1 and ``per_page`` is 0. (:issue:`558`)


Version 2.3.0
-------------

Released 2017-09-28

-   Multiple bugs with ``__tablename__`` generation are fixed. Names
    will be generated for models that define a primary key, but not for
    single-table inheritance subclasses. Names will not override a
    ``declared_attr``. ``PrimaryKeyConstraint`` is detected.
    (:pr:`541`)
-   Passing an existing ``declarative_base()`` as ``model_class`` to
    ``SQLAlchemy.__init__`` will use this as the base class instead of
    creating one. This allows customizing the metaclass used to
    construct the base. (:issue:`546`)
-   The undocumented ``DeclarativeMeta`` internals that the extension
    uses for binds and table name generation have been refactored to
    work as mixins. Documentation is added about how to create a custom
    metaclass that does not do table name generation. (:issue:`546`)
-   Model and metaclass code has been moved to a new ``models`` module.
    ``_BoundDeclarativeMeta`` is renamed to ``DefaultMeta``; the old
    name will be removed in 3.0. (:issue:`546`)
-   Models have a default ``repr`` that shows the model name and primary
    key. (:pr:`530`)
-   Fixed a bug where using ``init_app`` would cause connectors to
    always use the ``current_app`` rather than the app they were created
    for. This caused issues when multiple apps were registered with the
    extension. (:pr:`547`)


Version 2.2
-----------

Released 2017-02-27, codename Dubnium

-   Minimum SQLAlchemy version is 0.8 due to use of
    ``sqlalchemy.inspect``.
-   Added support for custom ``query_class`` and ``model_class`` as args
    to the ``SQLAlchemy`` constructor. (:pr:`328`)
-   Allow listening to SQLAlchemy events on ``db.session``.
    (:pr:`364`)
-   Allow ``__bind_key__`` on abstract models. (:pr:`373`)
-   Allow ``SQLALCHEMY_ECHO`` to be a string. (:issue:`409`)
-   Warn when ``SQLALCHEMY_DATABASE_URI`` is not set. (:pr:`443`)
-   Don't let pagination generate invalid page numbers. (:issue:`460`)
-   Drop support of Flask < 0.10. This means the db session is always
    tied to the app context and its teardown event. (:issue:`461`)
-   Tablename generation logic no longer accesses class properties
    unless they are ``declared_attr``. (:issue:`467`)


Version 2.1
-----------

Released 2015-10-23, codename Caesium

-   Table names are automatically generated in more cases, including
    subclassing mixins and abstract models.
-   Allow using a custom MetaData object.
-   Add support for binds parameter to session.


Version 2.0
-----------

Released 2014-08-29, codename Bohrium

-   Changed how the builtin signals are subscribed to skip
    non-Flask-SQLAlchemy sessions. This will also fix the attribute
    error about model changes not existing.
-   Added a way to control how signals for model modifications are
    tracked.
-   Made the ``SignallingSession`` a public interface and added a hook
    for customizing session creation.
-   If the ``bind`` parameter is given to the signalling session it will
    no longer cause an error that a parameter is given twice.
-   Added working table reflection support.
-   Enabled autoflush by default.
-   Consider ``SQLALCHEMY_COMMIT_ON_TEARDOWN`` harmful and remove from
    docs.


Version 1.0
-----------

Released 2013-07-20, codename Aurum

-   Added Python 3.3 support.
-   Dropped 2.5 compatibility.
-   Various bugfixes
-   Changed versioning format to do major releases for each update now.


Version 0.16
------------

-   New distribution format (flask_sqlalchemy)
-   Added support for Flask 0.9 specifics.


Version 0.15
------------

-   Added session support for multiple databases.


Version 0.14
------------

-   Make relative sqlite paths relative to the application root.


Version 0.13
------------

-   Fixed an issue with Flask-SQLAlchemy not selecting the correct
    binds.


Version 0.12
------------

-   Added support for multiple databases.
-   Expose ``BaseQuery`` as ``db.Query``.
-   Set default ``query_class`` for ``db.relation``,
    ``db.relationship``, and ``db.dynamic_loader`` to ``BaseQuery``.
-   Improved compatibility with Flask 0.7.


Version 0.11
------------

-   Fixed a bug introduced in 0.10 with alternative table constructors.


Version 0.10
------------

-   Added support for signals.
-   Table names are now automatically set from the class name unless
    overridden.
-   ``Model.query`` now always works for applications directly passed to
    the ``SQLAlchemy`` constructor. Furthermore the property now raises
    a ``RuntimeError`` instead of being ``None``.
-   Added session options to constructor.
-   Fixed a broken ``__repr__``.
-   ``db.Table`` is now a factory function that creates table objects.
    This makes it possible to omit the metadata.


Version 0.9
-----------

-   Applied changes to pass the Flask extension approval process.


Version 0.8
-----------

-   Added a few configuration keys for creating connections.
-   Automatically activate connection recycling for MySQL connections.
-   Added support for the Flask testing mode.


Version 0.7
-----------

-   Initial public release<|MERGE_RESOLUTION|>--- conflicted
+++ resolved
@@ -1,4 +1,3 @@
-<<<<<<< HEAD
 Version 3.0.0
 -------------
 
@@ -16,16 +15,19 @@
 -   Configuring SQLite with a relative path is relative to
     ``app.instance_path`` instead of ``app.root_path``. The instance
     folder is created if necessary. :issue:`462`
-=======
-Version 2.4.3
--------------
-
-Released 2020-05-26
-
 -   Deprecate ``SQLALCHEMY_COMMIT_ON_TEARDOWN`` as it can cause various
     design issues that are difficult to debug. Call
     ``db.session.commit()`` directly instead. :issue:`216`
->>>>>>> d257601c
+
+
+Version 2.4.3
+-------------
+
+Released 2020-05-26
+
+-   Deprecate ``SQLALCHEMY_COMMIT_ON_TEARDOWN`` as it can cause various
+    design issues that are difficult to debug. Call
+    ``db.session.commit()`` directly instead. :issue:`216`
 
 
 Version 2.4.2
