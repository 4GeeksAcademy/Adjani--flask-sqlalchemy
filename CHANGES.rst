--- conflicted
+++ resolved
@@ -1,4 +1,3 @@
-<<<<<<< HEAD
 Version 3.0.0
 -------------
 
@@ -19,14 +18,14 @@
 -   Deprecate ``SQLALCHEMY_COMMIT_ON_TEARDOWN`` as it can cause various
     design issues that are difficult to debug. Call
     ``db.session.commit()`` directly instead. :issue:`216`
-=======
+
+
 Version 2.5.1
 -------------
 
 Released 2021-03-18
 
 -   Fix compatibility with Python 2.7.
->>>>>>> da0e0df8
 
 
 Version 2.5.0
