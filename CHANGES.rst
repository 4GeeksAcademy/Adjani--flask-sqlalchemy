<<<<<<< HEAD
Version 3.0.0
-------------

Unreleased

-   Drop support for Python 2, 3.4, and 3.5.
-   Bump minimum version of Flask to 1.0.4.
-   Bump minimum version of SQLAlchemy to 1.2.
-   Remove previously deprecated code.
-   Set ``SQLALCHEMY_TRACK_MODIFICATIONS`` to ``False`` by default.
    :pr:`727`
-   Remove default ``'sqlite:///:memory:'`` setting for
    ``SQLALCHEMY_DATABASE_URI``, raise error when both it and
    ``SQLALCHEMY_BINDS`` are unset. :pr:`731`
-   Configuring SQLite with a relative path is relative to
    ``app.instance_path`` instead of ``app.root_path``. The instance
    folder is created if necessary. :issue:`462`
-   Deprecate ``SQLALCHEMY_COMMIT_ON_TEARDOWN`` as it can cause various
    design issues that are difficult to debug. Call
    ``db.session.commit()`` directly instead. :issue:`216`
=======
Version 2.5.0
-------------

Released 2021-03-18

-   Update to support SQLAlchemy 1.4.
-   SQLAlchemy ``URL`` objects are immutable. Some internal methods have
    changed to return a new URL instead of ``None``. :issue:`885`
>>>>>>> c11fe635


Version 2.4.4
-------------

Released 2020-07-14

-   Change base class of meta mixins to ``type``. This fixes an issue
    caused by a regression in CPython 3.8.4. :issue:`852`


Version 2.4.3
-------------

Released 2020-05-26

-   Deprecate ``SQLALCHEMY_COMMIT_ON_TEARDOWN`` as it can cause various
    design issues that are difficult to debug. Call
    ``db.session.commit()`` directly instead. :issue:`216`


Version 2.4.2
-------------

Released 2020-05-25

-   Fix bad pagination when records are de-duped. :pr:`812`


Version 2.4.1
-------------

Released 2019-09-24

-   Fix ``AttributeError`` when using multiple binds with polymorphic
    models. :pr:`651`


Version 2.4.0
-------------

Released 2019-04-24

-   Make engine configuration more flexible. (:pr:`684`)
-   Address SQLAlchemy 1.3 deprecations. (:pr:`684`)
-   ``get_or_404()`` and ``first_or_404()`` now accept a ``description``
    parameter to control the 404 message. (:issue:`636`)
-   Use ``time.perf_counter`` for Python 3 on Windows. (:issue:`638`)
-   Drop support for Python 2.6 and 3.3. (:pr:`687`)
-   Add an example of Flask's tutorial project, Flaskr, adapted for
    Flask-SQLAlchemy. (:pr:`720`)


Version 2.3.2
-------------

Released 2017-10-11

-   Don't mask the parent table for single-table inheritance models.
    (:pr:`561`)


Version 2.3.1
-------------

Released 2017-10-05

-   If a model has a table name that matches an existing table in the
    metadata, use that table. Fixes a regression where reflected tables
    were not picked up by models. (:issue:`551`)
-   Raise the correct error when a model has a table name but no primary
    key. (:pr:`556`)
-   Fix ``repr`` on models that don't have an identity because they have
    not been flushed yet. (:issue:`555`)
-   Allow specifying a ``max_per_page`` limit for pagination, to avoid
    users specifying high values in the request args. (:pr:`542`)
-   For ``paginate`` with ``error_out=False``, the minimum value for
    ``page`` is 1 and ``per_page`` is 0. (:issue:`558`)


Version 2.3.0
-------------

Released 2017-09-28

-   Multiple bugs with ``__tablename__`` generation are fixed. Names
    will be generated for models that define a primary key, but not for
    single-table inheritance subclasses. Names will not override a
    ``declared_attr``. ``PrimaryKeyConstraint`` is detected.
    (:pr:`541`)
-   Passing an existing ``declarative_base()`` as ``model_class`` to
    ``SQLAlchemy.__init__`` will use this as the base class instead of
    creating one. This allows customizing the metaclass used to
    construct the base. (:issue:`546`)
-   The undocumented ``DeclarativeMeta`` internals that the extension
    uses for binds and table name generation have been refactored to
    work as mixins. Documentation is added about how to create a custom
    metaclass that does not do table name generation. (:issue:`546`)
-   Model and metaclass code has been moved to a new ``models`` module.
    ``_BoundDeclarativeMeta`` is renamed to ``DefaultMeta``; the old
    name will be removed in 3.0. (:issue:`546`)
-   Models have a default ``repr`` that shows the model name and primary
    key. (:pr:`530`)
-   Fixed a bug where using ``init_app`` would cause connectors to
    always use the ``current_app`` rather than the app they were created
    for. This caused issues when multiple apps were registered with the
    extension. (:pr:`547`)


Version 2.2
-----------

Released 2017-02-27, codename Dubnium

-   Minimum SQLAlchemy version is 0.8 due to use of
    ``sqlalchemy.inspect``.
-   Added support for custom ``query_class`` and ``model_class`` as args
    to the ``SQLAlchemy`` constructor. (:pr:`328`)
-   Allow listening to SQLAlchemy events on ``db.session``.
    (:pr:`364`)
-   Allow ``__bind_key__`` on abstract models. (:pr:`373`)
-   Allow ``SQLALCHEMY_ECHO`` to be a string. (:issue:`409`)
-   Warn when ``SQLALCHEMY_DATABASE_URI`` is not set. (:pr:`443`)
-   Don't let pagination generate invalid page numbers. (:issue:`460`)
-   Drop support of Flask < 0.10. This means the db session is always
    tied to the app context and its teardown event. (:issue:`461`)
-   Tablename generation logic no longer accesses class properties
    unless they are ``declared_attr``. (:issue:`467`)


Version 2.1
-----------

Released 2015-10-23, codename Caesium

-   Table names are automatically generated in more cases, including
    subclassing mixins and abstract models.
-   Allow using a custom MetaData object.
-   Add support for binds parameter to session.


Version 2.0
-----------

Released 2014-08-29, codename Bohrium

-   Changed how the builtin signals are subscribed to skip
    non-Flask-SQLAlchemy sessions. This will also fix the attribute
    error about model changes not existing.
-   Added a way to control how signals for model modifications are
    tracked.
-   Made the ``SignallingSession`` a public interface and added a hook
    for customizing session creation.
-   If the ``bind`` parameter is given to the signalling session it will
    no longer cause an error that a parameter is given twice.
-   Added working table reflection support.
-   Enabled autoflush by default.
-   Consider ``SQLALCHEMY_COMMIT_ON_TEARDOWN`` harmful and remove from
    docs.


Version 1.0
-----------

Released 2013-07-20, codename Aurum

-   Added Python 3.3 support.
-   Dropped 2.5 compatibility.
-   Various bugfixes
-   Changed versioning format to do major releases for each update now.


Version 0.16
------------

-   New distribution format (flask_sqlalchemy)
-   Added support for Flask 0.9 specifics.


Version 0.15
------------

-   Added session support for multiple databases.


Version 0.14
------------

-   Make relative sqlite paths relative to the application root.


Version 0.13
------------

-   Fixed an issue with Flask-SQLAlchemy not selecting the correct
    binds.


Version 0.12
------------

-   Added support for multiple databases.
-   Expose ``BaseQuery`` as ``db.Query``.
-   Set default ``query_class`` for ``db.relation``,
    ``db.relationship``, and ``db.dynamic_loader`` to ``BaseQuery``.
-   Improved compatibility with Flask 0.7.


Version 0.11
------------

-   Fixed a bug introduced in 0.10 with alternative table constructors.


Version 0.10
------------

-   Added support for signals.
-   Table names are now automatically set from the class name unless
    overridden.
-   ``Model.query`` now always works for applications directly passed to
    the ``SQLAlchemy`` constructor. Furthermore the property now raises
    a ``RuntimeError`` instead of being ``None``.
-   Added session options to constructor.
-   Fixed a broken ``__repr__``.
-   ``db.Table`` is now a factory function that creates table objects.
    This makes it possible to omit the metadata.


Version 0.9
-----------

-   Applied changes to pass the Flask extension approval process.


Version 0.8
-----------

-   Added a few configuration keys for creating connections.
-   Automatically activate connection recycling for MySQL connections.
-   Added support for the Flask testing mode.


Version 0.7
-----------

-   Initial public release<|MERGE_RESOLUTION|>--- conflicted
+++ resolved
@@ -1,4 +1,3 @@
-<<<<<<< HEAD
 Version 3.0.0
 -------------
 
@@ -19,7 +18,8 @@
 -   Deprecate ``SQLALCHEMY_COMMIT_ON_TEARDOWN`` as it can cause various
     design issues that are difficult to debug. Call
     ``db.session.commit()`` directly instead. :issue:`216`
-=======
+
+
 Version 2.5.0
 -------------
 
@@ -28,7 +28,6 @@
 -   Update to support SQLAlchemy 1.4.
 -   SQLAlchemy ``URL`` objects are immutable. Some internal methods have
     changed to return a new URL instead of ``None``. :issue:`885`
->>>>>>> c11fe635
 
 
 Version 2.4.4
