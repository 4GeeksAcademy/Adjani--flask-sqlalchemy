--- conflicted
+++ resolved
@@ -1,4 +1,3 @@
-<<<<<<< HEAD
 Version 3.1.0
 -------------
 
@@ -6,7 +5,8 @@
 
 -   Remove previously deprecated code.
 -   Pass extra keyword arguments from ``get_or_404`` to ``session.get``. :issue:`1149`
-=======
+
+
 Version 3.0.5
 -------------
 
@@ -14,7 +14,6 @@
 
 -   ``Pagination.next()`` enforces ``max_per_page``. :issue:`1201`
 -   Improve type hint for ``get_or_404`` return value to be non-optional. :pr:`1226`
->>>>>>> 26d298db
 
 
 Version 3.0.4
