[tox]
envlist =
<<<<<<< HEAD
    py{36,35,34,27,py}
    py{36,34,27,py}-lowest
    docs_html
    coverage_report
=======
    # All supported Python versions. If you update this, please update docs/index.rst.
    py{37,36,35,34,27,py}
    # Don't need to test all Python versions against lowest requirements.
    py{37,36,27}-lowest
    docs
    coverage-report
# This will only apply on a dev machine. We set this false for CI.
skip_missing_interpreters = true
>>>>>>> 2c7fde1e

[testenv]
deps =
    pytest
    coverage
    blinker
    mock
    py27-lowest,py36-lowest: flask==0.12
    py27-lowest,py36-lowest: sqlalchemy==0.8
    # This is the first version that works w/ Python 3.7
    py37-lowest: sqlalchemy==1.0.10
commands = coverage run -p -m pytest --tb=short --basetemp={envtmpdir} {posargs}

[testenv:docs]
deps =
    Sphinx
    Pallets-Sphinx-Themes
    sphinx-issues
    setuptools
    twine
commands =
    sphinx-build -W -b html -d {envtmpdir}/doctrees docs docs/_build/html
    # readme
    python setup.py sdist
    twine check dist/*

[testenv:coverage-report]
deps = coverage
skip_install = true
commands =
    coverage combine
    coverage html
    coverage report

[testenv:codecov]
passenv = CI TRAVIS TRAVIS_* APPVEYOR APPVEYOR_*
deps = codecov
skip_install = true
commands =
    coverage combine
    codecov
    coverage report<|MERGE_RESOLUTION|>--- conflicted
+++ resolved
@@ -1,11 +1,5 @@
 [tox]
 envlist =
-<<<<<<< HEAD
-    py{36,35,34,27,py}
-    py{36,34,27,py}-lowest
-    docs_html
-    coverage_report
-=======
     # All supported Python versions. If you update this, please update docs/index.rst.
     py{37,36,35,34,27,py}
     # Don't need to test all Python versions against lowest requirements.
@@ -14,7 +8,6 @@
     coverage-report
 # This will only apply on a dev machine. We set this false for CI.
 skip_missing_interpreters = true
->>>>>>> 2c7fde1e
 
 [testenv]
 deps =
