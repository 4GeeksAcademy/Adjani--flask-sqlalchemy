name: Tests
on:
  push:
    branches:
      - main
      - '*.x'
    paths-ignore:
      - 'docs/**'
      - '*.md'
      - '*.rst'
  pull_request:
    branches:
      - main
      - '*.x'
    paths-ignore:
      - 'docs/**'
      - '*.md'
      - '*.rst'
jobs:
  tests:
    name: ${{ matrix.name }}
    runs-on: ubuntu-latest
    strategy:
      fail-fast: false
      matrix:
        include:
          - {name: '3.11', python: '3.11', tox: py311}
          - {name: 'Lowest', python: '3.11', tox: py311-min}
          - {name: '3.10', python: '3.10', tox: py310}
          - {name: '3.9', python: '3.9', tox: py39}
          - {name: '3.8', python: '3.8', tox: py38}
          - {name: '3.7', python: '3.7', tox: py37}
          - {name: 'Typing', python: '3.11', os: ubuntu-latest, tox: typing}
    steps:
      - uses: actions/checkout@8e5e7e5ab8b370d6c329ec480221332ada57f0ab
      - uses: actions/setup-python@bd6b4b6205c4dbad673328db7b31b7fab9e241c0
        with:
          python-version: ${{ matrix.python }}
          cache: 'pip'
<<<<<<< HEAD
          cache-dependency-path: 'pdm.lock'
      - uses: actions/cache@88522ab9f39a2ea568f7027eddc7d8d8bc9d59c8
        with:
          path: ~/.cache/pdm
          key: ${{ matrix.python }}-pdm-${{ hashFiles('pdm.lock') }}
          restore-keys: ${{ matrix.python }}-pdm-
=======
          cache-dependency-path: 'requirements/*.txt'
>>>>>>> 3f15128f
      - name: cache mypy
        uses: actions/cache@88522ab9f39a2ea568f7027eddc7d8d8bc9d59c8
        with:
          path: ./.mypy_cache
          key: mypy|${{ matrix.python }}|${{ hashFiles('requirements/mypy.txt') }}
        if: matrix.tox == 'typing'
      - run: pip install tox
      - run: tox r -e ${{ matrix.tox }}<|MERGE_RESOLUTION|>--- conflicted
+++ resolved
@@ -37,16 +37,7 @@
         with:
           python-version: ${{ matrix.python }}
           cache: 'pip'
-<<<<<<< HEAD
-          cache-dependency-path: 'pdm.lock'
-      - uses: actions/cache@88522ab9f39a2ea568f7027eddc7d8d8bc9d59c8
-        with:
-          path: ~/.cache/pdm
-          key: ${{ matrix.python }}-pdm-${{ hashFiles('pdm.lock') }}
-          restore-keys: ${{ matrix.python }}-pdm-
-=======
           cache-dependency-path: 'requirements/*.txt'
->>>>>>> 3f15128f
       - name: cache mypy
         uses: actions/cache@88522ab9f39a2ea568f7027eddc7d8d8bc9d59c8
         with:
