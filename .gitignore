--- conflicted
+++ resolved
@@ -1,25 +1,3 @@
-<<<<<<< HEAD
-.DS_Store
-*.pyc
-*.pyo
-*.egg-info/
-dist/
-build/
-docs/_build/
-.tox/
-.idea/
-.pytest_cache/
-.mypy_cache/
-htmlcov/
-.coverage
-.coverage.*
-.vscode/
-env/
-venv/
-.venv/
-.pdm.toml
-.pdm-python
-=======
 /.idea/
 /.vscode/
 /.venv/
@@ -31,5 +9,4 @@
 /htmlcov/
 /.mypy_cache/
 /.tox/
-/docs/_build/
->>>>>>> 8359466c
+/docs/_build/