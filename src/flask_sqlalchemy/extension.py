from __future__ import annotations

import os
import typing as t
from weakref import WeakKeyDictionary

import sqlalchemy as sa
import sqlalchemy.event as sa_event
import sqlalchemy.exc as sa_exc
import sqlalchemy.orm as sa_orm
from flask import abort
from flask import current_app
from flask import Flask
from flask import has_app_context

from .model import _QueryProperty
from .model import DefaultMeta
from .model import Model
from .pagination import Pagination
from .pagination import SelectPagination
from .query import Query
from .session import _app_ctx_id
from .session import Session
from .table import _Table

_O = t.TypeVar("_O", bound=object)  # Based on sqlalchemy.orm._typing.py


class SQLAlchemy:
    """Integrates SQLAlchemy with Flask. This handles setting up one or more engines,
    associating tables and models with specific engines, and cleaning up connections and
    sessions after each request.

    Only the engine configuration is specific to each application, other things like
    the model, table, metadata, and session are shared for all applications using that
    extension instance. Call :meth:`init_app` to configure the extension on an
    application.

    After creating the extension, create model classes by subclassing :attr:`Model`, and
    table classes with :attr:`Table`. These can be accessed before :meth:`init_app` is
    called, making it possible to define the models separately from the application.

    Accessing :attr:`session` and :attr:`engine` requires an active Flask application
    context. This includes methods like :meth:`create_all` which use the engine.

    This class also provides access to names in SQLAlchemy's ``sqlalchemy`` and
    ``sqlalchemy.orm`` modules. For example, you can use ``db.Column`` and
    ``db.relationship`` instead of importing ``sqlalchemy.Column`` and
    ``sqlalchemy.orm.relationship``. This can be convenient when defining models.

    :param app: Call :meth:`init_app` on this Flask application now.
    :param metadata: Use this as the default :class:`sqlalchemy.schema.MetaData`. Useful
        for setting a naming convention.
    :param session_options: Arguments used by :attr:`session` to create each session
        instance. A ``scopefunc`` key will be passed to the scoped session, not the
        session instance. See :class:`sqlalchemy.orm.sessionmaker` for a list of
        arguments.
    :param query_class: Use this as the default query class for models and dynamic
        relationships. The query interface is considered legacy in SQLAlchemy.
    :param model_class: Use this as the model base class when creating the declarative
        model class :attr:`Model`. Can also be a fully created declarative model class
        for further customization.
    :param engine_options: Default arguments used when creating every engine. These are
        lower precedence than application config. See :func:`sqlalchemy.create_engine`
        for a list of arguments.
    :param add_models_to_shell: Add the ``db`` instance and all model classes to
        ``flask shell``.

    .. versionchanged:: 3.0
        An active Flask application context is always required to access ``session`` and
        ``engine``.

    .. versionchanged:: 3.0
        Separate ``metadata`` are used for each bind key.

    .. versionchanged:: 3.0
        The ``engine_options`` parameter is applied as defaults before per-engine
        configuration.

    .. versionchanged:: 3.0
        The session class can be customized in ``session_options``.

    .. versionchanged:: 3.0
        Added the ``add_models_to_shell`` parameter.

    .. versionchanged:: 3.0
        Engines are created when calling ``init_app`` rather than the first time they
        are accessed.

    .. versionchanged:: 3.0
        All parameters except ``app`` are keyword-only.

    .. versionchanged:: 3.0
        The extension instance is stored directly as ``app.extensions["sqlalchemy"]``.

    .. versionchanged:: 3.0
        Setup methods are renamed with a leading underscore. They are considered
        internal interfaces which may change at any time.

    .. versionchanged:: 3.0
        Removed the ``use_native_unicode`` parameter and config.

    .. versionchanged:: 2.4
        Added the ``engine_options`` parameter.

    .. versionchanged:: 2.1
        Added the ``metadata``, ``query_class``, and ``model_class`` parameters.

    .. versionchanged:: 2.1
        Use the same query class across ``session``, ``Model.query`` and
        ``Query``.

    .. versionchanged:: 0.16
        ``scopefunc`` is accepted in ``session_options``.

    .. versionchanged:: 0.10
        Added the ``session_options`` parameter.
    """

    def __init__(
        self,
        app: Flask | None = None,
        *,
        metadata: sa.MetaData | None = None,
        session_options: dict[str, t.Any] | None = None,
        query_class: type[Query] = Query,
        model_class: type[Model] | sa_orm.DeclarativeMeta = Model,
        engine_options: dict[str, t.Any] | None = None,
        add_models_to_shell: bool = True,
    ):
        if session_options is None:
            session_options = {}

        self.Query = query_class
        """The default query class used by ``Model.query`` and ``lazy="dynamic"``
        relationships.

        .. warning::
            The query interface is considered legacy in SQLAlchemy.

        Customize this by passing the ``query_class`` parameter to the extension.
        """

        self.session = self._make_scoped_session(session_options)
        """A :class:`sqlalchemy.orm.scoping.scoped_session` that creates instances of
        :class:`.Session` scoped to the current Flask application context. The session
        will be removed, returning the engine connection to the pool, when the
        application context exits.

        Customize this by passing ``session_options`` to the extension.

        This requires that a Flask application context is active.

        .. versionchanged:: 3.0
            The session is scoped to the current app context.
        """

        self.metadatas: dict[str | None, sa.MetaData] = {}
        """Map of bind keys to :class:`sqlalchemy.schema.MetaData` instances. The
        ``None`` key refers to the default metadata, and is available as
        :attr:`metadata`.

        Customize the default metadata by passing the ``metadata`` parameter to the
        extension. This can be used to set a naming convention. When metadata for
        another bind key is created, it copies the default's naming convention.

        .. versionadded:: 3.0
        """

        if metadata is not None:
            metadata.info["bind_key"] = None
            self.metadatas[None] = metadata

        self.Table = self._make_table_class()
        """A :class:`sqlalchemy.schema.Table` class that chooses a metadata
        automatically.

        Unlike the base ``Table``, the ``metadata`` argument is not required. If it is
        not given, it is selected based on the ``bind_key`` argument.

        :param bind_key: Used to select a different metadata.
        :param args: Arguments passed to the base class. These are typically the table's
            name, columns, and constraints.
        :param kwargs: Arguments passed to the base class.

        .. versionchanged:: 3.0
            This is a subclass of SQLAlchemy's ``Table`` rather than a function.
        """

        self.Model = self._make_declarative_base(model_class)
        """A SQLAlchemy declarative model class. Subclass this to define database
        models.

        If a model does not set ``__tablename__``, it will be generated by converting
        the class name from ``CamelCase`` to ``snake_case``. It will not be generated
        if the model looks like it uses single-table inheritance.

        If a model or parent class sets ``__bind_key__``, it will use that metadata and
        database engine. Otherwise, it will use the default :attr:`metadata` and
        :attr:`engine`. This is ignored if the model sets ``metadata`` or ``__table__``.

        Customize this by subclassing :class:`.Model` and passing the ``model_class``
        parameter to the extension. A fully created declarative model class can be
        passed as well, to use a custom metaclass.
        """

        if engine_options is None:
            engine_options = {}

        self._engine_options = engine_options
        self._app_engines: WeakKeyDictionary[Flask, dict[str | None, sa.engine.Engine]]
        self._app_engines = WeakKeyDictionary()
        self._add_models_to_shell = add_models_to_shell

        if app is not None:
            self.init_app(app)

    def __repr__(self) -> str:
        if not has_app_context():
            return f"<{type(self).__name__}>"

        message = f"{type(self).__name__} {self.engine.url}"

        if len(self.engines) > 1:
            message = f"{message} +{len(self.engines) - 1}"

        return f"<{message}>"

    def init_app(self, app: Flask) -> None:
        """Initialize a Flask application for use with this extension instance. This
        must be called before accessing the database engine or session with the app.

        This sets default configuration values, then configures the extension on the
        application and creates the engines for each bind key. Therefore, this must be
        called after the application has been configured. Changes to application config
        after this call will not be reflected.

        The following keys from ``app.config`` are used:

        - :data:`.SQLALCHEMY_DATABASE_URI`
        - :data:`.SQLALCHEMY_ENGINE_OPTIONS`
        - :data:`.SQLALCHEMY_ECHO`
        - :data:`.SQLALCHEMY_BINDS`
        - :data:`.SQLALCHEMY_RECORD_QUERIES`
        - :data:`.SQLALCHEMY_TRACK_MODIFICATIONS`

        :param app: The Flask application to initialize.
        """
        if "sqlalchemy" in app.extensions:
            raise RuntimeError(
                "A 'SQLAlchemy' instance has already been registered on this Flask app."
                " Import and use that instance instead."
            )

        app.extensions["sqlalchemy"] = self
        app.teardown_appcontext(self._teardown_session)

        if self._add_models_to_shell:
            from .cli import add_models_to_shell

            app.shell_context_processor(add_models_to_shell)

        basic_uri: str | sa.engine.URL | None = app.config.setdefault(
            "SQLALCHEMY_DATABASE_URI", None
        )
        basic_engine_options = self._engine_options.copy()
        basic_engine_options.update(
            app.config.setdefault("SQLALCHEMY_ENGINE_OPTIONS", {})
        )
        echo: bool = app.config.setdefault("SQLALCHEMY_ECHO", False)
        config_binds: dict[
            str | None, str | sa.engine.URL | dict[str, t.Any]
        ] = app.config.setdefault("SQLALCHEMY_BINDS", {})
        engine_options: dict[str | None, dict[str, t.Any]] = {}

        # Build the engine config for each bind key.
        for key, value in config_binds.items():
            engine_options[key] = self._engine_options.copy()

            if isinstance(value, (str, sa.engine.URL)):
                engine_options[key]["url"] = value
            else:
                engine_options[key].update(value)

        # Build the engine config for the default bind key.
        if basic_uri is not None:
            basic_engine_options["url"] = basic_uri

        if "url" in basic_engine_options:
            engine_options.setdefault(None, {}).update(basic_engine_options)

        if not engine_options:
            raise RuntimeError(
                "Either 'SQLALCHEMY_DATABASE_URI' or 'SQLALCHEMY_BINDS' must be set."
            )

        engines = self._app_engines.setdefault(app, {})

        # Dispose existing engines in case init_app is called again.
        if engines:
            for engine in engines.values():
                engine.dispose()

            engines.clear()

        # Create the metadata and engine for each bind key.
        for key, options in engine_options.items():
            self._make_metadata(key)
            options.setdefault("echo", echo)
            options.setdefault("echo_pool", echo)
            self._apply_driver_defaults(options, app)
            engines[key] = self._make_engine(key, options, app)

        if app.config.setdefault("SQLALCHEMY_RECORD_QUERIES", False):
            from . import record_queries

            for engine in engines.values():
                record_queries._listen(engine)

        if app.config.setdefault("SQLALCHEMY_TRACK_MODIFICATIONS", False):
            from . import track_modifications

            track_modifications._listen(self.session)

    def _make_scoped_session(
        self, options: dict[str, t.Any]
    ) -> sa_orm.scoped_session[Session]:
        """Create a :class:`sqlalchemy.orm.scoping.scoped_session` around the factory
        from :meth:`_make_session_factory`. The result is available as :attr:`session`.

        The scope function can be customized using the ``scopefunc`` key in the
        ``session_options`` parameter to the extension. By default it uses the current
        thread or greenlet id.

        This method is used for internal setup. Its signature may change at any time.

        :meta private:

        :param options: The ``session_options`` parameter from ``__init__``. Keyword
            arguments passed to the session factory. A ``scopefunc`` key is popped.

        .. versionchanged:: 3.0
            The session is scoped to the current app context.

        .. versionchanged:: 3.0
            Renamed from ``create_scoped_session``, this method is internal.
        """
        scope = options.pop("scopefunc", _app_ctx_id)
        factory = self._make_session_factory(options)
        return sa_orm.scoped_session(factory, scope)

    def _make_session_factory(
        self, options: dict[str, t.Any]
    ) -> sa_orm.sessionmaker[Session]:
        """Create the SQLAlchemy :class:`sqlalchemy.orm.sessionmaker` used by
        :meth:`_make_scoped_session`.

        To customize, pass the ``session_options`` parameter to :class:`SQLAlchemy`. To
        customize the session class, subclass :class:`.Session` and pass it as the
        ``class_`` key.

        This method is used for internal setup. Its signature may change at any time.

        :meta private:

        :param options: The ``session_options`` parameter from ``__init__``. Keyword
            arguments passed to the session factory.

        .. versionchanged:: 3.0
            The session class can be customized.

        .. versionchanged:: 3.0
            Renamed from ``create_session``, this method is internal.
        """
        options.setdefault("class_", Session)
        options.setdefault("query_cls", self.Query)
        return sa_orm.sessionmaker(db=self, **options)

    def _teardown_session(self, exc: BaseException | None) -> None:
        """Remove the current session at the end of the request.

        :meta private:

        .. versionadded:: 3.0
        """
        self.session.remove()

    def _make_metadata(self, bind_key: str | None) -> sa.MetaData:
        """Get or create a :class:`sqlalchemy.schema.MetaData` for the given bind key.

        This method is used for internal setup. Its signature may change at any time.

        :meta private:

        :param bind_key: The name of the metadata being created.

        .. versionadded:: 3.0
        """
        if bind_key in self.metadatas:
            return self.metadatas[bind_key]

        if bind_key is not None:
            # Copy the naming convention from the default metadata.
            naming_convention = self._make_metadata(None).naming_convention
        else:
            naming_convention = None

        # Set the bind key in info to be used by session.get_bind.
        metadata = sa.MetaData(
            naming_convention=naming_convention, info={"bind_key": bind_key}
        )
        self.metadatas[bind_key] = metadata
        return metadata

    def _make_table_class(self) -> type[_Table]:
        """Create a SQLAlchemy :class:`sqlalchemy.schema.Table` class that chooses a
        metadata automatically based on the ``bind_key``. The result is available as
        :attr:`Table`.

        This method is used for internal setup. Its signature may change at any time.

        :meta private:

        .. versionadded:: 3.0
        """

        class Table(_Table):
            def __new__(
                cls, *args: t.Any, bind_key: str | None = None, **kwargs: t.Any
            ) -> Table:
                # If a metadata arg is passed, go directly to the base Table. Also do
                # this for no args so the correct error is shown.
                if not args or (len(args) >= 2 and isinstance(args[1], sa.MetaData)):
                    return super().__new__(cls, *args, **kwargs)

                metadata = self._make_metadata(bind_key)
                return super().__new__(cls, *[args[0], metadata, *args[1:]], **kwargs)

        return Table

    def _make_declarative_base(
        self, model: type[Model] | sa_orm.DeclarativeMeta
    ) -> type[t.Any]:
        """Create a SQLAlchemy declarative model class. The result is available as
        :attr:`Model`.

        To customize, subclass :class:`.Model` and pass it as ``model_class`` to
        :class:`SQLAlchemy`. To customize at the metaclass level, pass an already
        created declarative model class as ``model_class``.

        This method is used for internal setup. Its signature may change at any time.

        :meta private:

        :param model: A model base class, or an already created declarative model class.

        .. versionchanged:: 3.0
            Renamed with a leading underscore, this method is internal.

        .. versionchanged:: 2.3
            ``model`` can be an already created declarative model class.
        """
        if not isinstance(model, sa_orm.DeclarativeMeta):
            metadata = self._make_metadata(None)
            model = sa_orm.declarative_base(
                metadata=metadata, cls=model, name="Model", metaclass=DefaultMeta
            )

        if None not in self.metadatas:
            # Use the model's metadata as the default metadata.
            model.metadata.info["bind_key"] = None  # type: ignore[union-attr]
            self.metadatas[None] = model.metadata  # type: ignore[union-attr]
        else:
            # Use the passed in default metadata as the model's metadata.
            model.metadata = self.metadatas[None]  # type: ignore[union-attr]

        model.query_class = self.Query
        model.query = _QueryProperty()
        model.__fsa__ = self
        return model

    def _apply_driver_defaults(self, options: dict[str, t.Any], app: Flask) -> None:
        """Apply driver-specific configuration to an engine.

        SQLite in-memory databases use ``StaticPool`` and disable ``check_same_thread``.
        File paths are relative to the app's :attr:`~flask.Flask.instance_path`,
        which is created if it doesn't exist.

        MySQL sets ``charset="utf8mb4"``, and ``pool_timeout`` defaults to 2 hours.

        This method is used for internal setup. Its signature may change at any time.

        :meta private:

        :param options: Arguments passed to the engine.
        :param app: The application that the engine configuration belongs to.

        .. versionchanged:: 3.0
            SQLite paths are relative to ``app.instance_path``. It does not use
            ``NullPool`` if ``pool_size`` is 0. Driver-level URIs are supported.

        .. versionchanged:: 3.0
            MySQL sets ``charset="utf8mb4". It does not set ``pool_size`` to 10. It
            does not set ``pool_recycle`` if not using a queue pool.

        .. versionchanged:: 3.0
            Renamed from ``apply_driver_hacks``, this method is internal. It does not
            return anything.

        .. versionchanged:: 2.5
            Returns ``(sa_url, options)``.
        """
        url = sa.engine.make_url(options["url"])

        if url.drivername in {"sqlite", "sqlite+pysqlite"}:
            if url.database is None or url.database in {"", ":memory:"}:
                options["poolclass"] = sa.pool.StaticPool

                if "connect_args" not in options:
                    options["connect_args"] = {}

                options["connect_args"]["check_same_thread"] = False
            else:
                # the url might look like sqlite:///file:path?uri=true
                is_uri = url.query.get("uri", False)

                if is_uri:
                    db_str = url.database[5:]
                else:
                    db_str = url.database

                if not os.path.isabs(db_str):
                    os.makedirs(app.instance_path, exist_ok=True)
                    db_str = os.path.join(app.instance_path, db_str)

                    if is_uri:
                        db_str = f"file:{db_str}"

                    options["url"] = url.set(database=db_str)
        elif url.drivername.startswith("mysql"):
            # set queue defaults only when using queue pool
            if (
                "pool_class" not in options
                or options["pool_class"] is sa.pool.QueuePool
            ):
                options.setdefault("pool_recycle", 7200)

            if "charset" not in url.query:
                options["url"] = url.update_query_dict({"charset": "utf8mb4"})

    def _make_engine(
        self, bind_key: str | None, options: dict[str, t.Any], app: Flask
    ) -> sa.engine.Engine:
        """Create the :class:`sqlalchemy.engine.Engine` for the given bind key and app.

        To customize, use :data:`.SQLALCHEMY_ENGINE_OPTIONS` or
        :data:`.SQLALCHEMY_BINDS` config. Pass ``engine_options`` to :class:`SQLAlchemy`
        to set defaults for all engines.

        This method is used for internal setup. Its signature may change at any time.

        :meta private:

        :param bind_key: The name of the engine being created.
        :param options: Arguments passed to the engine.
        :param app: The application that the engine configuration belongs to.

        .. versionchanged:: 3.0
            Renamed from ``create_engine``, this method is internal.
        """
        return sa.engine_from_config(options, prefix="")

    @property
    def metadata(self) -> sa.MetaData:
        """The default metadata used by :attr:`Model` and :attr:`Table` if no bind key
        is set.
        """
        return self.metadatas[None]

    @property
    def engines(self) -> t.Mapping[str | None, sa.engine.Engine]:
        """Map of bind keys to :class:`sqlalchemy.engine.Engine` instances for current
        application. The ``None`` key refers to the default engine, and is available as
        :attr:`engine`.

        To customize, set the :data:`.SQLALCHEMY_BINDS` config, and set defaults by
        passing the ``engine_options`` parameter to the extension.

        This requires that a Flask application context is active.

        .. versionadded:: 3.0
        """
        app = current_app._get_current_object()  # type: ignore[attr-defined]

        if app not in self._app_engines:
            raise RuntimeError(
                "The current Flask app is not registered with this 'SQLAlchemy'"
                " instance. Did you forget to call 'init_app', or did you create"
                " multiple 'SQLAlchemy' instances?"
            )

        return self._app_engines[app]

    @property
    def engine(self) -> sa.engine.Engine:
        """The default :class:`~sqlalchemy.engine.Engine` for the current application,
        used by :attr:`session` if the :attr:`Model` or :attr:`Table` being queried does
        not set a bind key.

        To customize, set the :data:`.SQLALCHEMY_ENGINE_OPTIONS` config, and set
        defaults by passing the ``engine_options`` parameter to the extension.

        This requires that a Flask application context is active.
        """
        return self.engines[None]

    def get_or_404(
<<<<<<< HEAD
        self,
        entity: type[_O],
        ident: t.Any,
        *,
        description: str | None = None,
        **kwargs: t.Any,
    ) -> t.Optional[_O]:
=======
        self, entity: type[_O], ident: t.Any, *, description: str | None = None
    ) -> _O:
>>>>>>> 26d298db
        """Like :meth:`session.get() <sqlalchemy.orm.Session.get>` but aborts with a
        ``404 Not Found`` error instead of returning ``None``.

        :param entity: The model class to query.
        :param ident: The primary key to query.
        :param description: A custom message to show on the error page.
        :param kwargs: Extra arguments passed to ``session.get()``.

        .. versionchanged:: 3.1
            Pass extra keyword arguments to ``session.get()``.

        .. versionadded:: 3.0
        """
        value = self.session.get(entity, ident, **kwargs)

        if value is None:
            abort(404, description=description)

        return value

    def first_or_404(
        self, statement: sa.sql.Select[t.Any], *, description: str | None = None
    ) -> t.Any:
        """Like :meth:`Result.scalar() <sqlalchemy.engine.Result.scalar>`, but aborts
        with a ``404 Not Found`` error instead of returning ``None``.

        :param statement: The ``select`` statement to execute.
        :param description: A custom message to show on the error page.

        .. versionadded:: 3.0
        """
        value = self.session.execute(statement).scalar()

        if value is None:
            abort(404, description=description)

        return value

    def one_or_404(
        self, statement: sa.sql.Select[t.Any], *, description: str | None = None
    ) -> t.Any:
        """Like :meth:`Result.scalar_one() <sqlalchemy.engine.Result.scalar_one>`,
        but aborts with a ``404 Not Found`` error instead of raising ``NoResultFound``
        or ``MultipleResultsFound``.

        :param statement: The ``select`` statement to execute.
        :param description: A custom message to show on the error page.

        .. versionadded:: 3.0
        """
        try:
            return self.session.execute(statement).scalar_one()
        except (sa_exc.NoResultFound, sa_exc.MultipleResultsFound):
            abort(404, description=description)

    def paginate(
        self,
        select: sa.sql.Select[t.Any],
        *,
        page: int | None = None,
        per_page: int | None = None,
        max_per_page: int | None = None,
        error_out: bool = True,
        count: bool = True,
    ) -> Pagination:
        """Apply an offset and limit to a select statment based on the current page and
        number of items per page, returning a :class:`.Pagination` object.

        The statement should select a model class, like ``select(User)``. This applies
        ``unique()`` and ``scalars()`` modifiers to the result, so compound selects will
        not return the expected results.

        :param select: The ``select`` statement to paginate.
        :param page: The current page, used to calculate the offset. Defaults to the
            ``page`` query arg during a request, or 1 otherwise.
        :param per_page: The maximum number of items on a page, used to calculate the
            offset and limit. Defaults to the ``per_page`` query arg during a request,
            or 20 otherwise.
        :param max_per_page: The maximum allowed value for ``per_page``, to limit a
            user-provided value. Use ``None`` for no limit. Defaults to 100.
        :param error_out: Abort with a ``404 Not Found`` error if no items are returned
            and ``page`` is not 1, or if ``page`` or ``per_page`` is less than 1, or if
            either are not ints.
        :param count: Calculate the total number of values by issuing an extra count
            query. For very complex queries this may be inaccurate or slow, so it can be
            disabled and set manually if necessary.

        .. versionchanged:: 3.0
            The ``count`` query is more efficient.

        .. versionadded:: 3.0
        """
        return SelectPagination(
            select=select,
            session=self.session(),
            page=page,
            per_page=per_page,
            max_per_page=max_per_page,
            error_out=error_out,
            count=count,
        )

    def _call_for_binds(
        self, bind_key: str | None | list[str | None], op_name: str
    ) -> None:
        """Call a method on each metadata.

        :meta private:

        :param bind_key: A bind key or list of keys. Defaults to all binds.
        :param op_name: The name of the method to call.

        .. versionchanged:: 3.0
            Renamed from ``_execute_for_all_tables``.
        """
        if bind_key == "__all__":
            keys: list[str | None] = list(self.metadatas)
        elif bind_key is None or isinstance(bind_key, str):
            keys = [bind_key]
        else:
            keys = bind_key

        for key in keys:
            try:
                engine = self.engines[key]
            except KeyError:
                message = f"Bind key '{key}' is not in 'SQLALCHEMY_BINDS' config."

                if key is None:
                    message = f"'SQLALCHEMY_DATABASE_URI' config is not set. {message}"

                raise sa_exc.UnboundExecutionError(message) from None

            metadata = self.metadatas[key]
            getattr(metadata, op_name)(bind=engine)

    def create_all(self, bind_key: str | None | list[str | None] = "__all__") -> None:
        """Create tables that do not exist in the database by calling
        ``metadata.create_all()`` for all or some bind keys. This does not
        update existing tables, use a migration library for that.

        This requires that a Flask application context is active.

        :param bind_key: A bind key or list of keys to create the tables for. Defaults
            to all binds.

        .. versionchanged:: 3.0
            Renamed the ``bind`` parameter to ``bind_key``. Removed the ``app``
            parameter.

        .. versionchanged:: 0.12
            Added the ``bind`` and ``app`` parameters.
        """
        self._call_for_binds(bind_key, "create_all")

    def drop_all(self, bind_key: str | None | list[str | None] = "__all__") -> None:
        """Drop tables by calling ``metadata.drop_all()`` for all or some bind keys.

        This requires that a Flask application context is active.

        :param bind_key: A bind key or list of keys to drop the tables from. Defaults to
            all binds.

        .. versionchanged:: 3.0
            Renamed the ``bind`` parameter to ``bind_key``. Removed the ``app``
            parameter.

        .. versionchanged:: 0.12
            Added the ``bind`` and ``app`` parameters.
        """
        self._call_for_binds(bind_key, "drop_all")

    def reflect(self, bind_key: str | None | list[str | None] = "__all__") -> None:
        """Load table definitions from the database by calling ``metadata.reflect()``
        for all or some bind keys.

        This requires that a Flask application context is active.

        :param bind_key: A bind key or list of keys to reflect the tables from. Defaults
            to all binds.

        .. versionchanged:: 3.0
            Renamed the ``bind`` parameter to ``bind_key``. Removed the ``app``
            parameter.

        .. versionchanged:: 0.12
            Added the ``bind`` and ``app`` parameters.
        """
        self._call_for_binds(bind_key, "reflect")

    def _set_rel_query(self, kwargs: dict[str, t.Any]) -> None:
        """Apply the extension's :attr:`Query` class as the default for relationships
        and backrefs.

        :meta private:
        """
        kwargs.setdefault("query_class", self.Query)

        if "backref" in kwargs:
            backref = kwargs["backref"]

            if isinstance(backref, str):
                backref = (backref, {})

            backref[1].setdefault("query_class", self.Query)

    def relationship(
        self, *args: t.Any, **kwargs: t.Any
    ) -> sa_orm.RelationshipProperty[t.Any]:
        """A :func:`sqlalchemy.orm.relationship` that applies this extension's
        :attr:`Query` class for dynamic relationships and backrefs.

        .. versionchanged:: 3.0
            The :attr:`Query` class is set on ``backref``.
        """
        self._set_rel_query(kwargs)
        return sa_orm.relationship(*args, **kwargs)

    def dynamic_loader(
        self, argument: t.Any, **kwargs: t.Any
    ) -> sa_orm.RelationshipProperty[t.Any]:
        """A :func:`sqlalchemy.orm.dynamic_loader` that applies this extension's
        :attr:`Query` class for relationships and backrefs.

        .. versionchanged:: 3.0
            The :attr:`Query` class is set on ``backref``.
        """
        self._set_rel_query(kwargs)
        return sa_orm.dynamic_loader(argument, **kwargs)

    def _relation(
        self, *args: t.Any, **kwargs: t.Any
    ) -> sa_orm.RelationshipProperty[t.Any]:
        """A :func:`sqlalchemy.orm.relationship` that applies this extension's
        :attr:`Query` class for dynamic relationships and backrefs.

        SQLAlchemy 2.0 removes this name, use ``relationship`` instead.

        :meta private:

        .. versionchanged:: 3.0
            The :attr:`Query` class is set on ``backref``.
        """
        self._set_rel_query(kwargs)
        f = sa_orm.relationship
        return f(*args, **kwargs)

    def __getattr__(self, name: str) -> t.Any:
        if name == "relation":
            return self._relation

        if name == "event":
            return sa_event

        if name.startswith("_"):
            raise AttributeError(name)

        for mod in (sa, sa_orm):
            if hasattr(mod, name):
                return getattr(mod, name)

        raise AttributeError(name)<|MERGE_RESOLUTION|>--- conflicted
+++ resolved
@@ -615,18 +615,13 @@
         return self.engines[None]
 
     def get_or_404(
-<<<<<<< HEAD
         self,
         entity: type[_O],
         ident: t.Any,
         *,
         description: str | None = None,
         **kwargs: t.Any,
-    ) -> t.Optional[_O]:
-=======
-        self, entity: type[_O], ident: t.Any, *, description: str | None = None
     ) -> _O:
->>>>>>> 26d298db
         """Like :meth:`session.get() <sqlalchemy.orm.Session.get>` but aborts with a
         ``404 Not Found`` error instead of returning ``None``.
 
