--- conflicted
+++ resolved
@@ -187,7 +187,6 @@
                          [1, 2, None, 8, 9, 10, 11, 12, 13, 14, None, 24, 25])
 
 
-<<<<<<< HEAD
 class BindsTestCase(unittest.TestCase):
 
     def test_basic_binds(self):
@@ -239,7 +238,8 @@
         metadata.reflect(bind=db.get_engine(app))
         self.assertEqual(len(metadata.tables), 1)
         self.assert_('baz' in metadata.tables)
-=======
+
+
 class DefaultQueryClassTestCase(unittest.TestCase):
 
     def test_default_query_class(self):
@@ -276,7 +276,6 @@
         # The Query object we expose is actually our own subclass.
         from flaskext.sqlalchemy import BaseQuery
         self.assertTrue(db.Query == BaseQuery)
->>>>>>> 9fa2eb09
 
 
 if __name__ == '__main__':
